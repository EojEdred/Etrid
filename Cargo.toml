# ═══════════════════════════════════════════════════════════════════════════════
# ËTRID MULTICHAIN - ROOT WORKSPACE
# E³20 (Essential Elements to Operate Reference Implementation)
# ═══════════════════════════════════════════════════════════════════════════════
# Phase 1: Only components with actual code
# ═══════════════════════════════════════════════════════════════════════════════

[package]
name = "etrid"
version = "0.1.0"
authors = ["ËTRID Foundation"]
edition = "2021"
license = "Apache-2.0"
description = "ËTRID Multichain Protocol - Unified Node Binary (FlareChain + PBC Collators)"
homepage = "https://etrid.io"
repository = "https://github.com/etrid/etrid"

[[bin]]
name = "etrid"
path = "src/main.rs"

[dependencies]
clap = { workspace = true }
log = { workspace = true }
futures = { workspace = true }

# Substrate Client
sc-cli = { git = "https://github.com/paritytech/polkadot-sdk.git", tag = "polkadot-stable2509" }
sc-service = { git = "https://github.com/paritytech/polkadot-sdk.git", tag = "polkadot-stable2509" }

# ËTRID Node Libraries
flare_chain_node = { package = "flarechain-node", path = "05-multichain/flare-chain/node" }

[workspace]
resolver = "2"

# ═══════════════════════════════════════════════════════════════════════════════
# WORKSPACE MEMBERS - Only Components With Code
# ═══════════════════════════════════════════════════════════════════════════════

members = [
    # ═════════════════════════════════════════════════════════════════════════════
    # 01 - P2P Network (6 modules)
    # ═════════════════════════════════════════════════════════════════════════════
    "01-detr-p2p/aecomms",                              # ECIES encrypted communication
    "01-detr-p2p/detrp2p",                              # Core P2P networking with Kademlia DHT
    "01-detr-p2p/dpeers",                               # Peer connection management
    "01-detr-p2p/etrid-protocol",                       # Protocol message definitions
    "01-detr-p2p/fluent",                               # Message flow control
    "01-detr-p2p/stored",                               # Peer storage and caching

    # ═════════════════════════════════════════════════════════════════════════════
    # 02 - Identity (4 modules)
    # ═════════════════════════════════════════════════════════════════════════════
    "02-open-did/types",                                # DID type definitions
    "02-open-did/registry",                             # DID registry
    "02-open-did/resolver",                             # DID resolver with caching
    "02-open-did/aidid",                                # AI Decentralized Identity

    # ═════════════════════════════════════════════════════════════════════════════
    # 03 - Security (2 modules)
    # ═════════════════════════════════════════════════════════════════════════════
    "03-security/cryptography",                         # Core cryptographic primitives
    "03-security/key-management",                       # Key storage and rotation
    "03-security/post-quantum",                         # Post-quantum cryptography (Kyber, Dilithium)

    # ═════════════════════════════════════════════════════════════════════════════
    # 04 - Accounts (2 modules)
    # ═════════════════════════════════════════════════════════════════════════════
    "04-accounts/types",                                # Account type definitions
    "04-accounts/pallet",                               # Account management pallet

    # ═════════════════════════════════════════════════════════════════════════════
    # 05 - Multichain Layer (Substrate-based)
    # ═════════════════════════════════════════════════════════════════════════════
    "05-multichain/flare-chain/runtime",                # Flare Chain runtime
    "05-multichain/flare-chain/node",                   # Flare Chain node
    "05-multichain/primitives",                         # Multichain primitives
    "05-multichain/partition-burst-chains/pbc-common",  # PBC common runtime code (NEW - shared)
    "05-multichain/partition-burst-chains/pbc-runtime", # PBC runtime
    "05-multichain/partition-burst-chains/pbc-runtime/src/pallets/bridge",   # Bridge
    "05-multichain/partition-burst-chains/pbc-runtime/src/pallets/channels", # Channels
    "05-multichain/partition-burst-chains/pbc-chains/btc-pbc/runtime",       # BTC PBC runtime
    "05-multichain/partition-burst-chains/pbc-chains/doge-pbc/runtime",      # DOGE PBC runtime
<<<<<<< HEAD
    # eth-pbc members excluded - has independent workspace (stable2506)
=======
    # eth-pbc excluded - has independent workspace (stable2506)
>>>>>>> 31c95f52
    "05-multichain/partition-burst-chains/pbc-chains/sol-pbc/runtime",       # SOL PBC runtime
    "05-multichain/partition-burst-chains/pbc-chains/xlm-pbc/runtime",       # XLM PBC runtime
    "05-multichain/partition-burst-chains/pbc-chains/xrp-pbc/runtime",       # XRP PBC runtime
    "05-multichain/partition-burst-chains/pbc-chains/bnb-pbc/runtime",       # BNB PBC runtime
    "05-multichain/partition-burst-chains/pbc-chains/trx-pbc/runtime",       # TRX PBC runtime
    "05-multichain/partition-burst-chains/pbc-chains/ada-pbc/runtime",       # ADA PBC runtime
    "05-multichain/partition-burst-chains/pbc-chains/link-pbc/runtime",      # LINK PBC runtime
    "05-multichain/partition-burst-chains/pbc-chains/matic-pbc/runtime",     # MATIC PBC runtime
    "05-multichain/partition-burst-chains/pbc-chains/sc-usdt-pbc/runtime",   # Smart Contract USDT PBC runtime
    "05-multichain/partition-burst-chains/pbc-chains/edsc-pbc/runtime",      # EDSC PBC runtime (Ëtrid Dollar Stablecoin)
    "05-multichain/partition-burst-chains/pbc-node/pbc-collator-nodes/btc-pbc-collator",     # BTC PBC collator node
<<<<<<< HEAD
=======
    # eth-pbc-collator excluded - has independent workspace (stable2506)
>>>>>>> 31c95f52
    "05-multichain/partition-burst-chains/pbc-node/pbc-collator-nodes/doge-pbc-collator",    # DOGE PBC collator node
    "05-multichain/partition-burst-chains/pbc-node/pbc-collator-nodes/sol-pbc-collator",     # SOL PBC collator node
    "05-multichain/partition-burst-chains/pbc-node/pbc-collator-nodes/xlm-pbc-collator",     # XLM PBC collator node
    "05-multichain/partition-burst-chains/pbc-node/pbc-collator-nodes/xrp-pbc-collator",     # XRP PBC collator node
    "05-multichain/partition-burst-chains/pbc-node/pbc-collator-nodes/bnb-pbc-collator",     # BNB PBC collator node
    "05-multichain/partition-burst-chains/pbc-node/pbc-collator-nodes/trx-pbc-collator",     # TRX PBC collator node
    "05-multichain/partition-burst-chains/pbc-node/pbc-collator-nodes/ada-pbc-collator",     # ADA PBC collator node
    "05-multichain/partition-burst-chains/pbc-node/pbc-collator-nodes/link-pbc-collator",    # LINK PBC collator node
    "05-multichain/partition-burst-chains/pbc-node/pbc-collator-nodes/matic-pbc-collator",   # MATIC PBC collator node
    "05-multichain/partition-burst-chains/pbc-node/pbc-collator-nodes/sc-usdt-pbc-collator", # SC-USDT PBC collator node
    "05-multichain/partition-burst-chains/pbc-node/pbc-collator-nodes/edsc-pbc-collator",   # EDSC PBC collator node
    "05-multichain/bridge-protocols/common",             # Common bridge protocol components
    "05-multichain/bridge-protocols/bitcoin-bridge",    # Bitcoin bridge pallet
    "05-multichain/bridge-protocols/cardano-bridge",    # Cardano bridge pallet
    "05-multichain/bridge-protocols/chainlink-bridge",  # Chainlink bridge pallet
    "05-multichain/bridge-protocols/ethereum-bridge",   # Ethereum bridge pallet
    "05-multichain/bridge-protocols/polygon-bridge",    # Polygon bridge pallet
    "05-multichain/bridge-protocols/solana-bridge",     # Solana bridge pallet
    "05-multichain/bridge-protocols/stellar-bridge",    # Stellar bridge pallet

    # ═════════════════════════════════════════════════════════════════════════════
    # EDSC Bridge Protocol Pallets (12 pallets)
    # ═════════════════════════════════════════════════════════════════════════════
    "05-multichain/bridge-protocols/edsc-bridge/substrate-pallets/pallet-edsc-token",                        # EDSC token with mint/burn
    "05-multichain/bridge-protocols/edsc-bridge/substrate-pallets/pallet-edsc-receipts",                     # SBT receipt system
    "05-multichain/bridge-protocols/edsc-bridge/substrate-pallets/pallet-edsc-redemption",                   # 3-path redemption engine
    "05-multichain/bridge-protocols/edsc-bridge/substrate-pallets/pallet-edsc-oracle",                       # TWAP price oracle
    "05-multichain/bridge-protocols/edsc-bridge/substrate-pallets/pallet-edsc-checkpoint",                   # State checkpoint synchronization
    "05-multichain/bridge-protocols/edsc-bridge/substrate-pallets/pallet-edsc-bridge-token-messenger",       # CCTP-style token messenger (Phase 3)
    "05-multichain/bridge-protocols/edsc-bridge/substrate-pallets/pallet-edsc-bridge-attestation",           # M-of-N attestation verification (Phase 3)
    "05-multichain/pallets-shared/pallet-circuit-breaker",               # Emergency safety controls
    "06-native-currency/pallets/pallet-reserve-vault",                 # Multi-asset collateral vault
    "06-native-currency/pallets/pallet-custodian-registry",            # Bonded custodian registry
    "06-native-currency/pallets/pallet-reserve-oracle",                # Reserve data aggregation oracle
    "06-native-currency/pallets/pallet-multiasset-reserve",            # Multi-asset reserve management with rebalancing
    "06-native-currency/pallets/pallet-reserve-backed-token",          # Reserve-backed synthetic tokens (sBTC, sETH, sUSD)
    "05-multichain/pallets-shared/pallet-xcm-bridge",                    # XCM/DETRP2P cross-chain messaging
    "12-consensus-day/pallet-consensus-day",                 # Annual Consensus Day governance

    # ═════════════════════════════════════════════════════════════════════════════
    # 06 - Native Currency (4 modules)
    # ═════════════════════════════════════════════════════════════════════════════
    "06-native-currency/economics",                     # Economic model
    "06-native-currency/etd-stablecoin",                # ETD stablecoin
    "06-native-currency/etr-token",                     # ETR token
    "06-native-currency/vmw-gas",                       # VMW gas token

    # ═════════════════════════════════════════════════════════════════════════════
    # 07 - Transactions (6 modules)
    # ═════════════════════════════════════════════════════════════════════════════
    "07-transactions/types",                            # Transaction type definitions
    # "07-transactions/regular",                        # Empty - excluded
    "07-transactions/cross-chain",                      # Cross-chain bridge transactions
    "07-transactions/lightning-bloc",                   # Layer 2 payment channels
    "07-transactions/smart-contract",                   # Smart contract execution
    "07-transactions/stake-deposit",                    # Validator staking
    "07-transactions/tx-processor",                     # Transaction processor

    # ═════════════════════════════════════════════════════════════════════════════
    # 08 - ETWasm VM (5 modules)
    # ═════════════════════════════════════════════════════════════════════════════
    "08-etwasm-vm/gas-metering",                        # VMW gas cost calculation
    "08-etwasm-vm/opcodes",                             # EVM opcode definitions
    "08-etwasm-vm/runtime",                             # EVM bytecode interpreter
    "08-etwasm-vm/pallet",                              # Smart contract VM pallet
    "08-etwasm-vm/vmw-runtime",                         # Comprehensive VMw metering runtime

    # ═════════════════════════════════════════════════════════════════════════════
    # 09 - Consensus (7 modules)
    # ═════════════════════════════════════════════════════════════════════════════
    "09-consensus/primitives/consensus-asf",            # ASF consensus runtime API primitives
    "09-consensus/client/consensus-asf",                # ASF consensus service (Substrate client integration)
    "09-consensus/asf-algorithm",                       # ASF consensus algorithm
    "09-consensus/block-production",                    # Block production
    "09-consensus/finality-gadget",                     # Finality gadget
    "09-consensus/pallet",                              # Consensus pallet
    "09-consensus/validator-management",                # Validator management

    # ═════════════════════════════════════════════════════════════════════════════
    # 10 - Foundation (1 module)
    # ═════════════════════════════════════════════════════════════════════════════
    "10-foundation/governance/pallet",                  # Governance pallet

    # ═════════════════════════════════════════════════════════════════════════════
    # 11 - Peer Roles (5 modules)
    # ═════════════════════════════════════════════════════════════════════════════
    "11-peer-roles/staking/types",                      # Staking type definitions
    "11-peer-roles/staking/pallet",                     # Staking pallet
    "11-peer-roles/decentralized-directors",            # Decentralized directors
    "11-peer-roles/flare-nodes",                        # Flare nodes (root-chain validators)
    "11-peer-roles/validity-nodes",                     # Validity nodes (PBC validators)

    # ═════════════════════════════════════════════════════════════════════════════
    # 12 - Consensus Day (5 modules)
    # ═════════════════════════════════════════════════════════════════════════════
    "12-consensus-day/distribution",                    # Fiscal payout distribution
    "12-consensus-day/minting-logic",                   # Token minting logic
    "12-consensus-day/proposal-system",                 # Proposal system
    "12-consensus-day/queries",                         # Query interface
    "12-consensus-day/voting-protocol",                 # Voting protocol pallet

    # ═════════════════════════════════════════════════════════════════════════════
    # 13 - Clients
    # ═════════════════════════════════════════════════════════════════════════════
    # "13-clients/cli/etrust-console",                  # ËTRUST - Rust CLI (disabled - does not exist)

    # ═════════════════════════════════════════════════════════════════════════════
    # SDK - Unified Developer-Friendly API
    # ═════════════════════════════════════════════════════════════════════════════
    # "sdk",                                            # etrid-sdk (temp disabled - needs workspace.dependencies for internal crates)

    # ═════════════════════════════════════════════════════════════════════════════
    # Tests (TODO: Create development/ directory structure)
    # ═════════════════════════════════════════════════════════════════════════════
    # "development/tests/integration",                    # Integration tests
    # "development/tests/e2e",                            # End-to-end tests
    # "development/tests/property-based",                 # Property-based tests
]

exclude = [
    "_reference",
    "_backup*",
    "target",
    "apps",
    "docs",
    "scripts",
    # Exclude eth-pbc subworkspace (uses stable2506, independent from root's stable2509)
    "05-multichain/partition-burst-chains/pbc-chains/eth-pbc",
]

# ═══════════════════════════════════════════════════════════════════════════════
# SHARED WORKSPACE DEPENDENCIES
# ═══════════════════════════════════════════════════════════════════════════════
# All workspace members can use these via: dependency-name.workspace = true
# ═══════════════════════════════════════════════════════════════════════════════

[workspace.dependencies]

# ┌─────────────────────────────────────────────────────────────────────────────┐
# │ Substrate / Polkadot SDK Dependencies                                       │
# └─────────────────────────────────────────────────────────────────────────────┘

frame-support = { default-features = false, git = "https://github.com/paritytech/polkadot-sdk.git", tag = "polkadot-stable2509" }
frame-system = { default-features = false, git = "https://github.com/paritytech/polkadot-sdk.git", tag = "polkadot-stable2509" }
frame-executive = { default-features = false, git = "https://github.com/paritytech/polkadot-sdk.git", tag = "polkadot-stable2509" }
frame-benchmarking = { default-features = false, git = "https://github.com/paritytech/polkadot-sdk.git", tag = "polkadot-stable2509" }
frame-try-runtime = { default-features = false, git = "https://github.com/paritytech/polkadot-sdk.git", tag = "polkadot-stable2509" }

sp-api = { default-features = false, git = "https://github.com/paritytech/polkadot-sdk.git", tag = "polkadot-stable2509" }
sp-runtime = { default-features = false, git = "https://github.com/paritytech/polkadot-sdk.git", tag = "polkadot-stable2509" }
sp-core = { default-features = false, git = "https://github.com/paritytech/polkadot-sdk.git", tag = "polkadot-stable2509" }
sp-std = { default-features = false, git = "https://github.com/paritytech/polkadot-sdk.git", tag = "polkadot-stable2509" }
sp-io = { default-features = false, git = "https://github.com/paritytech/polkadot-sdk.git", tag = "polkadot-stable2509" }
sp-consensus-aura = { default-features = false, git = "https://github.com/paritytech/polkadot-sdk.git", tag = "polkadot-stable2509" }
sp-consensus-grandpa = { default-features = false, git = "https://github.com/paritytech/polkadot-sdk.git", tag = "polkadot-stable2509" }
sp-block-builder = { default-features = false, git = "https://github.com/paritytech/polkadot-sdk.git", tag = "polkadot-stable2509" }
sp-consensus = { default-features = false, git = "https://github.com/paritytech/polkadot-sdk.git", tag = "polkadot-stable2509" }
sp-consensus-slots = { default-features = false, git = "https://github.com/paritytech/polkadot-sdk.git", tag = "polkadot-stable2509" }
sp-inherents = { default-features = false, git = "https://github.com/paritytech/polkadot-sdk.git", tag = "polkadot-stable2509" }
sp-timestamp = { default-features = false, git = "https://github.com/paritytech/polkadot-sdk.git", tag = "polkadot-stable2509" }
sp-offchain = { default-features = false, git = "https://github.com/paritytech/polkadot-sdk.git", tag = "polkadot-stable2509" }
sp-session = { default-features = false, git = "https://github.com/paritytech/polkadot-sdk.git", tag = "polkadot-stable2509" }
sp-transaction-pool = { default-features = false, git = "https://github.com/paritytech/polkadot-sdk.git", tag = "polkadot-stable2509" }
sp-version = { default-features = false, git = "https://github.com/paritytech/polkadot-sdk.git", tag = "polkadot-stable2509" }
sp-staking = { default-features = false, git = "https://github.com/paritytech/polkadot-sdk.git", tag = "polkadot-stable2509" }
sp-keystore = { default-features = false, git = "https://github.com/paritytech/polkadot-sdk.git", tag = "polkadot-stable2509" }
sp-application-crypto = { default-features = false, git = "https://github.com/paritytech/polkadot-sdk.git", tag = "polkadot-stable2509" }
sp-genesis-builder = { default-features = false, git = "https://github.com/paritytech/polkadot-sdk.git", tag = "polkadot-stable2509" }
<<<<<<< HEAD
sp-blockchain = { git = "https://github.com/paritytech/polkadot-sdk.git", tag = "polkadot-stable2509" }
sp-keyring = { git = "https://github.com/paritytech/polkadot-sdk.git", tag = "polkadot-stable2509" }

# ═══════════════════════════════════════════════════════════════════════════════
# CUMULUS DEPENDENCIES (for PBC Collators)
# ═══════════════════════════════════════════════════════════════════════════════
cumulus-client-cli = { git = "https://github.com/paritytech/polkadot-sdk.git", tag = "polkadot-stable2509" }
cumulus-client-collator = { git = "https://github.com/paritytech/polkadot-sdk.git", tag = "polkadot-stable2509" }
cumulus-client-consensus-aura = { git = "https://github.com/paritytech/polkadot-sdk.git", tag = "polkadot-stable2509" }
cumulus-client-consensus-common = { git = "https://github.com/paritytech/polkadot-sdk.git", tag = "polkadot-stable2509" }
cumulus-client-service = { git = "https://github.com/paritytech/polkadot-sdk.git", tag = "polkadot-stable2509" }
cumulus-primitives-core = { default-features = false, git = "https://github.com/paritytech/polkadot-sdk.git", tag = "polkadot-stable2509" }
cumulus-relay-chain-interface = { git = "https://github.com/paritytech/polkadot-sdk.git", tag = "polkadot-stable2509" }
substrate-wasm-builder = { git = "https://github.com/paritytech/polkadot-sdk.git", tag = "polkadot-stable2509" }
sc-consensus-slots = { git = "https://github.com/paritytech/polkadot-sdk.git", tag = "polkadot-stable2509" }
sc-consensus-grandpa = { git = "https://github.com/paritytech/polkadot-sdk.git", tag = "polkadot-stable2509" }
sc-basic-authorship = { git = "https://github.com/paritytech/polkadot-sdk.git", tag = "polkadot-stable2509" }
sc-network-sync = { git = "https://github.com/paritytech/polkadot-sdk.git", tag = "polkadot-stable2509" }
sc-offchain = { git = "https://github.com/paritytech/polkadot-sdk.git", tag = "polkadot-stable2509" }
sc-rpc-api = { git = "https://github.com/paritytech/polkadot-sdk.git", tag = "polkadot-stable2509" }
sc-cli = { git = "https://github.com/paritytech/polkadot-sdk.git", tag = "polkadot-stable2509" }
sc-executor = { git = "https://github.com/paritytech/polkadot-sdk.git", tag = "polkadot-stable2509" }
sc-service = { git = "https://github.com/paritytech/polkadot-sdk.git", tag = "polkadot-stable2509" }
sc-telemetry = { git = "https://github.com/paritytech/polkadot-sdk.git", tag = "polkadot-stable2509" }
sc-transaction-pool = { git = "https://github.com/paritytech/polkadot-sdk.git", tag = "polkadot-stable2509" }
sc-transaction-pool-api = { git = "https://github.com/paritytech/polkadot-sdk.git", tag = "polkadot-stable2509" }
sc-consensus = { git = "https://github.com/paritytech/polkadot-sdk.git", tag = "polkadot-stable2509" }
sc-client-api = { git = "https://github.com/paritytech/polkadot-sdk.git", tag = "polkadot-stable2509" }
sc-network = { git = "https://github.com/paritytech/polkadot-sdk.git", tag = "polkadot-stable2509" }
sc-rpc = { git = "https://github.com/paritytech/polkadot-sdk.git", tag = "polkadot-stable2509" }

# ═══════════════════════════════════════════════════════════════════════════════
# SUBSTRATE RPC DEPENDENCIES
# ═══════════════════════════════════════════════════════════════════════════════
substrate-frame-rpc-system = { git = "https://github.com/paritytech/polkadot-sdk.git", tag = "polkadot-stable2509" }
pallet-transaction-payment-rpc = { git = "https://github.com/paritytech/polkadot-sdk.git", tag = "polkadot-stable2509" }
substrate-prometheus-endpoint = { git = "https://github.com/paritytech/polkadot-sdk.git", tag = "polkadot-stable2509" }

# ═══════════════════════════════════════════════════════════════════════════════
# BUILD DEPENDENCIES
# ═══════════════════════════════════════════════════════════════════════════════
substrate-build-script-utils = { git = "https://github.com/paritytech/polkadot-sdk.git", tag = "polkadot-stable2509" }
=======
>>>>>>> 31c95f52

pallet-aura = { default-features = false, git = "https://github.com/paritytech/polkadot-sdk.git", tag = "polkadot-stable2509" }
pallet-balances = { default-features = false, git = "https://github.com/paritytech/polkadot-sdk.git", tag = "polkadot-stable2509" }
pallet-grandpa = { default-features = false, git = "https://github.com/paritytech/polkadot-sdk.git", tag = "polkadot-stable2509" }
pallet-timestamp = { default-features = false, git = "https://github.com/paritytech/polkadot-sdk.git", tag = "polkadot-stable2509" }
pallet-transaction-payment = { default-features = false, git = "https://github.com/paritytech/polkadot-sdk.git", tag = "polkadot-stable2509" }
pallet-sudo = { default-features = false, git = "https://github.com/paritytech/polkadot-sdk.git", tag = "polkadot-stable2509" }
pallet-etr-lock = { default-features = false, path = "06-native-currency/pallets/pallet-etr-lock" }

# Cumulus (for parachain support)
cumulus-pallet-weight-reclaim = { default-features = false, git = "https://github.com/paritytech/polkadot-sdk.git", tag = "polkadot-stable2509" }

# Additional frame dependencies for eth-pbc
frame-system-rpc-runtime-api = { default-features = false, git = "https://github.com/paritytech/polkadot-sdk.git", tag = "polkadot-stable2509" }
pallet-transaction-payment-rpc-runtime-api = { default-features = false, git = "https://github.com/paritytech/polkadot-sdk.git", tag = "polkadot-stable2509" }
pallet-insecure-randomness-collective-flip = { default-features = false, git = "https://github.com/paritytech/polkadot-sdk.git", tag = "polkadot-stable2509" }
polkadot-runtime-common = { default-features = false, git = "https://github.com/paritytech/polkadot-sdk.git", tag = "polkadot-stable2509" }
substrate-wasm-builder = { git = "https://github.com/paritytech/polkadot-sdk.git", tag = "polkadot-stable2509" }

# ┌─────────────────────────────────────────────────────────────────────────────┐
# │ Serialization & Encoding                                                    │
# └─────────────────────────────────────────────────────────────────────────────┘

jsonrpsee = { version = "0.23", features = ["server"] }

codec = { package = "parity-scale-codec", version = "3.7.0", default-features = false, features = ["derive", "max-encoded-len"] }
parity-scale-codec = { version = "3.7.0", default-features = false, features = ["derive", "max-encoded-len"] }
scale-info = { version = "2.11.3", default-features = false, features = ["derive"] }
serde = { version = "1.0.208", default-features = false, features = ["derive", "alloc"] }
serde_json = { version = "1.0.125", default-features = false, features = ["alloc"] }
bincode = { version = "1.3", default-features = false }
base64 = { version = "0.21", default-features = false, features = ["alloc"] }

# ┌─────────────────────────────────────────────────────────────────────────────┐
# │ Cryptography                                                                 │
# └─────────────────────────────────────────────────────────────────────────────┘

ed25519-dalek = { version = "2.0", default-features = false }
x25519-dalek = { version = "2.0", default-features = false }
# schnorrkel - let Polkadot SDK manage this to avoid version conflicts
sha2 = { version = "0.10", default-features = false }
sha3 = { version = "0.10", default-features = false }
blake2 = { version = "0.10", default-features = false }
keccak-hash = { version = "0.10", default-features = false }
hkdf = { version = "0.12", default-features = false }
ecies = { version = "0.2", default-features = false, features = ["pure"] }
chacha20poly1305 = { version = "0.10", default-features = false }
rand = { version = "0.8", default-features = false }

# ┌─────────────────────────────────────────────────────────────────────────────┐
# │ Networking                                                                   │
# └─────────────────────────────────────────────────────────────────────────────┘

libp2p = { version = "0.52", default-features = false }
tokio = { version = "1.22.0", features = ["full"] }
futures = { version = "0.3.28", default-features = false }
async-trait = "0.1.73"
jsonrpsee = { version = "0.24.3", features = ["server", "client", "ws-client", "macros"] }

# ┌─────────────────────────────────────────────────────────────────────────────┐
# │ WASM Runtime                                                                 │
# └─────────────────────────────────────────────────────────────────────────────┘

wasmi = { version = "0.31", default-features = false }

# ┌─────────────────────────────────────────────────────────────────────────────┐
# │ Storage & Databases                                                          │
# └─────────────────────────────────────────────────────────────────────────────┘

patricia-trie = { version = "0.16", default-features = false }
trie-db = { version = "0.29.0", default-features = false }
hash-db = { version = "0.16.0", default-features = false }
memory-db = { version = "0.32.0", default-features = false }
rocksdb = "0.21"

# ┌─────────────────────────────────────────────────────────────────────────────┐
# │ Utilities                                                                    │
# └─────────────────────────────────────────────────────────────────────────────┘

log = { version = "0.4", default-features = false }
env_logger = "0.10"
hex = { version = "0.4", default-features = false, features = ["alloc"] }
hex-literal = "0.4"
arrayref = "0.3"
smallvec = "1.11"
static_assertions = "1.1"
impl-trait-for-tuples = "0.2.2"
clap = { version = "4.4", features = ["derive"] }
structopt = "0.3"
primitive-types = { version = "0.12", default-features = false }

# ┌─────────────────────────────────────────────────────────────────────────────┐
# │ Testing                                                                      │
# └─────────────────────────────────────────────────────────────────────────────┘

assert_matches = "1.5"
criterion = "0.5"

# ═══════════════════════════════════════════════════════════════════════════════
# BUILD PROFILES
# ═══════════════════════════════════════════════════════════════════════════════

[profile.dev]
split-debuginfo = "unpacked"

[profile.release]
panic = "unwind"
opt-level = 3

[profile.production]
inherits = "release"
lto = true
codegen-units = 1
strip = true

# ═══════════════════════════════════════════════════════════════════════════════
# PATCH SECTION
# ═══════════════════════════════════════════════════════════════════════════════

[patch.crates-io]
# Override ALL old Substrate versions to use polkadot-stable2509 (fixes compatibility issues)
sp-core = { git = "https://github.com/paritytech/polkadot-sdk.git", tag = "polkadot-stable2509" }
sp-std = { git = "https://github.com/paritytech/polkadot-sdk.git", tag = "polkadot-stable2509" }
sp-io = { git = "https://github.com/paritytech/polkadot-sdk.git", tag = "polkadot-stable2509" }
sp-runtime = { git = "https://github.com/paritytech/polkadot-sdk.git", tag = "polkadot-stable2509" }
sp-externalities = { git = "https://github.com/paritytech/polkadot-sdk.git", tag = "polkadot-stable2509" }
sp-storage = { git = "https://github.com/paritytech/polkadot-sdk.git", tag = "polkadot-stable2509" }
sp-runtime-interface = { git = "https://github.com/paritytech/polkadot-sdk.git", tag = "polkadot-stable2509" }
sp-tracing = { git = "https://github.com/paritytech/polkadot-sdk.git", tag = "polkadot-stable2509" }
sp-keystore = { git = "https://github.com/paritytech/polkadot-sdk.git", tag = "polkadot-stable2509" }
frame-support = { git = "https://github.com/paritytech/polkadot-sdk.git", tag = "polkadot-stable2509" }
frame-system = { git = "https://github.com/paritytech/polkadot-sdk.git", tag = "polkadot-stable2509" }
# Fix schnorrkel version conflict (substrate-bip39 pulls in old schnorrkel 0.9.1, we need 0.11.5)
substrate-bip39 = { git = "https://github.com/paritytech/polkadot-sdk.git", tag = "polkadot-stable2509" }

# [patch."https://github.com/paritytech/polkadot-sdk.git"]
# substrate-prometheus-endpoint = { path = "vendor/substrate-prometheus-endpoint" }  # Commented out - vendor dir doesn't exist

# ═══════════════════════════════════════════════════════════════════════════════
# NOTE: As you build more E³20 components, add them to the members list above
# ═══════════════════════════════════════════════════════════════════════════════
# 
# CHANGELOG (v2 - stable2506 migration):
# - Changed all polkadot-sdk dependencies from `branch = "master"` to `tag = "polkadot-stable2509"`
# - Updated codec version: 3.6.1 → 3.6.12 (compatible with stable2506)
# - Updated scale-info version: 2.5.0 → 2.11.3 (compatible with stable2506)
# - Updated serde versions for compatibility
# - All other dependencies unchanged to preserve your custom configuration
# ═══════════════════════════════════════════════════════════════════════════════<|MERGE_RESOLUTION|>--- conflicted
+++ resolved
@@ -82,11 +82,7 @@
     "05-multichain/partition-burst-chains/pbc-runtime/src/pallets/channels", # Channels
     "05-multichain/partition-burst-chains/pbc-chains/btc-pbc/runtime",       # BTC PBC runtime
     "05-multichain/partition-burst-chains/pbc-chains/doge-pbc/runtime",      # DOGE PBC runtime
-<<<<<<< HEAD
-    # eth-pbc members excluded - has independent workspace (stable2506)
-=======
     # eth-pbc excluded - has independent workspace (stable2506)
->>>>>>> 31c95f52
     "05-multichain/partition-burst-chains/pbc-chains/sol-pbc/runtime",       # SOL PBC runtime
     "05-multichain/partition-burst-chains/pbc-chains/xlm-pbc/runtime",       # XLM PBC runtime
     "05-multichain/partition-burst-chains/pbc-chains/xrp-pbc/runtime",       # XRP PBC runtime
@@ -98,10 +94,7 @@
     "05-multichain/partition-burst-chains/pbc-chains/sc-usdt-pbc/runtime",   # Smart Contract USDT PBC runtime
     "05-multichain/partition-burst-chains/pbc-chains/edsc-pbc/runtime",      # EDSC PBC runtime (Ëtrid Dollar Stablecoin)
     "05-multichain/partition-burst-chains/pbc-node/pbc-collator-nodes/btc-pbc-collator",     # BTC PBC collator node
-<<<<<<< HEAD
-=======
     # eth-pbc-collator excluded - has independent workspace (stable2506)
->>>>>>> 31c95f52
     "05-multichain/partition-burst-chains/pbc-node/pbc-collator-nodes/doge-pbc-collator",    # DOGE PBC collator node
     "05-multichain/partition-burst-chains/pbc-node/pbc-collator-nodes/sol-pbc-collator",     # SOL PBC collator node
     "05-multichain/partition-burst-chains/pbc-node/pbc-collator-nodes/xlm-pbc-collator",     # XLM PBC collator node
@@ -228,8 +221,6 @@
     "apps",
     "docs",
     "scripts",
-    # Exclude eth-pbc subworkspace (uses stable2506, independent from root's stable2509)
-    "05-multichain/partition-burst-chains/pbc-chains/eth-pbc",
 ]
 
 # ═══════════════════════════════════════════════════════════════════════════════
@@ -270,51 +261,6 @@
 sp-keystore = { default-features = false, git = "https://github.com/paritytech/polkadot-sdk.git", tag = "polkadot-stable2509" }
 sp-application-crypto = { default-features = false, git = "https://github.com/paritytech/polkadot-sdk.git", tag = "polkadot-stable2509" }
 sp-genesis-builder = { default-features = false, git = "https://github.com/paritytech/polkadot-sdk.git", tag = "polkadot-stable2509" }
-<<<<<<< HEAD
-sp-blockchain = { git = "https://github.com/paritytech/polkadot-sdk.git", tag = "polkadot-stable2509" }
-sp-keyring = { git = "https://github.com/paritytech/polkadot-sdk.git", tag = "polkadot-stable2509" }
-
-# ═══════════════════════════════════════════════════════════════════════════════
-# CUMULUS DEPENDENCIES (for PBC Collators)
-# ═══════════════════════════════════════════════════════════════════════════════
-cumulus-client-cli = { git = "https://github.com/paritytech/polkadot-sdk.git", tag = "polkadot-stable2509" }
-cumulus-client-collator = { git = "https://github.com/paritytech/polkadot-sdk.git", tag = "polkadot-stable2509" }
-cumulus-client-consensus-aura = { git = "https://github.com/paritytech/polkadot-sdk.git", tag = "polkadot-stable2509" }
-cumulus-client-consensus-common = { git = "https://github.com/paritytech/polkadot-sdk.git", tag = "polkadot-stable2509" }
-cumulus-client-service = { git = "https://github.com/paritytech/polkadot-sdk.git", tag = "polkadot-stable2509" }
-cumulus-primitives-core = { default-features = false, git = "https://github.com/paritytech/polkadot-sdk.git", tag = "polkadot-stable2509" }
-cumulus-relay-chain-interface = { git = "https://github.com/paritytech/polkadot-sdk.git", tag = "polkadot-stable2509" }
-substrate-wasm-builder = { git = "https://github.com/paritytech/polkadot-sdk.git", tag = "polkadot-stable2509" }
-sc-consensus-slots = { git = "https://github.com/paritytech/polkadot-sdk.git", tag = "polkadot-stable2509" }
-sc-consensus-grandpa = { git = "https://github.com/paritytech/polkadot-sdk.git", tag = "polkadot-stable2509" }
-sc-basic-authorship = { git = "https://github.com/paritytech/polkadot-sdk.git", tag = "polkadot-stable2509" }
-sc-network-sync = { git = "https://github.com/paritytech/polkadot-sdk.git", tag = "polkadot-stable2509" }
-sc-offchain = { git = "https://github.com/paritytech/polkadot-sdk.git", tag = "polkadot-stable2509" }
-sc-rpc-api = { git = "https://github.com/paritytech/polkadot-sdk.git", tag = "polkadot-stable2509" }
-sc-cli = { git = "https://github.com/paritytech/polkadot-sdk.git", tag = "polkadot-stable2509" }
-sc-executor = { git = "https://github.com/paritytech/polkadot-sdk.git", tag = "polkadot-stable2509" }
-sc-service = { git = "https://github.com/paritytech/polkadot-sdk.git", tag = "polkadot-stable2509" }
-sc-telemetry = { git = "https://github.com/paritytech/polkadot-sdk.git", tag = "polkadot-stable2509" }
-sc-transaction-pool = { git = "https://github.com/paritytech/polkadot-sdk.git", tag = "polkadot-stable2509" }
-sc-transaction-pool-api = { git = "https://github.com/paritytech/polkadot-sdk.git", tag = "polkadot-stable2509" }
-sc-consensus = { git = "https://github.com/paritytech/polkadot-sdk.git", tag = "polkadot-stable2509" }
-sc-client-api = { git = "https://github.com/paritytech/polkadot-sdk.git", tag = "polkadot-stable2509" }
-sc-network = { git = "https://github.com/paritytech/polkadot-sdk.git", tag = "polkadot-stable2509" }
-sc-rpc = { git = "https://github.com/paritytech/polkadot-sdk.git", tag = "polkadot-stable2509" }
-
-# ═══════════════════════════════════════════════════════════════════════════════
-# SUBSTRATE RPC DEPENDENCIES
-# ═══════════════════════════════════════════════════════════════════════════════
-substrate-frame-rpc-system = { git = "https://github.com/paritytech/polkadot-sdk.git", tag = "polkadot-stable2509" }
-pallet-transaction-payment-rpc = { git = "https://github.com/paritytech/polkadot-sdk.git", tag = "polkadot-stable2509" }
-substrate-prometheus-endpoint = { git = "https://github.com/paritytech/polkadot-sdk.git", tag = "polkadot-stable2509" }
-
-# ═══════════════════════════════════════════════════════════════════════════════
-# BUILD DEPENDENCIES
-# ═══════════════════════════════════════════════════════════════════════════════
-substrate-build-script-utils = { git = "https://github.com/paritytech/polkadot-sdk.git", tag = "polkadot-stable2509" }
-=======
->>>>>>> 31c95f52
 
 pallet-aura = { default-features = false, git = "https://github.com/paritytech/polkadot-sdk.git", tag = "polkadot-stable2509" }
 pallet-balances = { default-features = false, git = "https://github.com/paritytech/polkadot-sdk.git", tag = "polkadot-stable2509" }
@@ -337,8 +283,6 @@
 # ┌─────────────────────────────────────────────────────────────────────────────┐
 # │ Serialization & Encoding                                                    │
 # └─────────────────────────────────────────────────────────────────────────────┘
-
-jsonrpsee = { version = "0.23", features = ["server"] }
 
 codec = { package = "parity-scale-codec", version = "3.7.0", default-features = false, features = ["derive", "max-encoded-len"] }
 parity-scale-codec = { version = "3.7.0", default-features = false, features = ["derive", "max-encoded-len"] }
