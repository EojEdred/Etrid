#![cfg_attr(not(feature = "std"), no_std)]
#![recursion_limit = "256"]

// Make the WASM binary available
#[cfg(feature = "std")]
include!(concat!(env!("OUT_DIR"), "/wasm_binary.rs"));


use sp_api::impl_runtime_apis;
use sp_consensus_grandpa::AuthorityId as GrandpaId;
use sp_core::{crypto::KeyTypeId, OpaqueMetadata};
use sp_runtime::{
    create_runtime_str, generic, impl_opaque_keys,
    traits::{
        AccountIdLookup, BlakeTwo256, Block as BlockT, IdentifyAccount, NumberFor, One, Verify,
    },
    transaction_validity::{TransactionSource, TransactionValidity},
    ApplyExtrinsicResult, FixedU128, MultiSignature, Perbill,
};
use sp_arithmetic::Permill;
use sp_std::prelude::*;
#[cfg(feature = "std")]
use sp_version::NativeVersion;
use sp_version::RuntimeVersion;

// Substrate and Polkadot dependencies
use frame_support::{
    construct_runtime, derive_impl,
    dispatch::DispatchClass,
    parameter_types,
    traits::{ConstBool, ConstU128, ConstU16, ConstU32, ConstU64, ConstU8},
    weights::{
        constants::{BlockExecutionWeight, ExtrinsicBaseWeight, WEIGHT_REF_TIME_PER_SECOND},
        IdentityFee,
        Weight,
    },
    PalletId,
};
use frame_system::limits::{BlockLength, BlockWeights};
pub use frame_system::Call as SystemCall;
pub use pallet_balances::Call as BalancesCall;
pub use pallet_timestamp::Call as TimestampCall;
use pallet_transaction_payment::{ConstFeeMultiplier, FungibleAdapter, Multiplier};

/// Opaque types. These are used by the CLI to instantiate machinery that don't need to know
/// the specifics of the runtime. They can then be made to be agnostic over specific formats
/// of data like extrinsics, allowing for them to continue syncing the network through upgrades
/// to even the core data structures.
pub mod opaque {
    use super::*;

    pub use sp_runtime::OpaqueExtrinsic as UncheckedExtrinsic;

    /// Opaque block header type.
    pub type Header = generic::Header<BlockNumber, BlakeTwo256>;
    /// Opaque block type.
    pub type Block = generic::Block<Header, UncheckedExtrinsic>;
    /// Opaque block identifier type.
    pub type BlockId = generic::BlockId<Block>;

    impl_opaque_keys! {
        pub struct SessionKeys {
            pub grandpa: Grandpa,
        }
    }
}

// To learn more about runtime versioning, see:
// https://docs.substrate.io/main-docs/build/upgrade#runtime-versioning
#[sp_version::runtime_version]
pub const VERSION: RuntimeVersion = RuntimeVersion {
    spec_name: create_runtime_str!("etrid"),
    impl_name: create_runtime_str!("etrid"),
    authoring_version: 1,
    spec_version: 100,
    impl_version: 1,
    apis: sp_version::create_apis_vec![[
        BLOCK_BUILDER,
        TRANSACTION_PAYMENT_API,
        ACCOUNT_NONCE_API,
        METADATA,
        OFFCHAIN_WORKER_API,
        SESSION_KEYS,
        GRANDPA_API,
    ]],
    transaction_version: 1,
    system_version: 1,
};

/// The version information used to identify this runtime when compiled natively.
#[cfg(feature = "std")]
pub fn native_version() -> NativeVersion {
    NativeVersion {
        runtime_version: VERSION,
        can_author_with: Default::default(),
    }
}

/// We assume that ~10% of the block weight is consumed by `on_initialize` handlers.
/// This is used to limit the maximal weight of a single extrinsic.
const AVERAGE_ON_INITIALIZE_RATIO: sp_runtime::Perbill = sp_runtime::Perbill::from_percent(10);
/// We allow for 2 seconds of compute with a 6 second average block time.
const MAXIMUM_BLOCK_WEIGHT: Weight = Weight::from_parts(
    WEIGHT_REF_TIME_PER_SECOND * 2,
    core::u64::MAX,
);
/// Maximum length of block.
const MAXIMUM_BLOCK_LENGTH: u32 = 5 * 1024 * 1024;

pub struct Version;
impl frame_support::traits::Get<RuntimeVersion> for Version {
    fn get() -> RuntimeVersion {
        VERSION
    }
}

parameter_types! {
    pub const BlockHashCount: BlockNumber = 2400;
    pub RuntimeBlockLength: BlockLength =
        BlockLength::max_with_normal_ratio(MAXIMUM_BLOCK_LENGTH, NORMAL_DISPATCH_RATIO);
    pub RuntimeBlockWeights: BlockWeights = BlockWeights::builder()
        .base_block(BlockExecutionWeight::get())
        .for_class(DispatchClass::all(), |weights| {
            weights.base_extrinsic = ExtrinsicBaseWeight::get();
        })
        .for_class(DispatchClass::Normal, |weights| {
            weights.max_total = Some(NORMAL_DISPATCH_RATIO * MAXIMUM_BLOCK_WEIGHT);
        })
        .for_class(DispatchClass::Operational, |weights| {
            weights.max_total = Some(MAXIMUM_BLOCK_WEIGHT);
            weights.reserved = Some(
                MAXIMUM_BLOCK_WEIGHT - NORMAL_DISPATCH_RATIO * MAXIMUM_BLOCK_WEIGHT
            );
        })
        .avg_block_initialization(AVERAGE_ON_INITIALIZE_RATIO)
        .build_or_panic();
}

/// The default types are being injected by [`derive_impl`](`frame_support::derive_impl`) from
/// [`SoloChainDefaultConfig`](`struct@frame_system::config_preludes::SolochainDefaultConfig`),
/// but overridden as needed.
#[derive_impl(frame_system::config_preludes::SolochainDefaultConfig)]
impl frame_system::Config for Runtime {
    type BaseCallFilter = frame_support::traits::Everything;
    type BlockWeights = RuntimeBlockWeights;
    type BlockLength = RuntimeBlockLength;
    type AccountId = AccountId;
    type Lookup = AccountIdLookup<AccountId, ()>;
    type Block = Block;
    type BlockHashCount = BlockHashCount;
    type DbWeight = ();
    type Version = Version;
    type AccountData = pallet_balances::AccountData<Balance>;
    type SystemWeightInfo = ();
    type SS58Prefix = ConstU16<42>; // Can be changed to custom prefix
    type MaxConsumers = ConstU32<16>;
}

impl pallet_grandpa::Config for Runtime {
    type RuntimeEvent = RuntimeEvent;
    type WeightInfo = ();
    type MaxAuthorities = ConstU32<32>;
    type MaxNominators = ConstU32<0>;
    type MaxSetIdSessionEntries = ConstU64<0>;
    type KeyOwnerProof = sp_core::Void;
    type EquivocationReportSystem = ();
}

parameter_types! {
    pub const MinimumPeriod: u64 = 3000; // 3 seconds (half of block time)
}

impl pallet_timestamp::Config for Runtime {
    type Moment = u64;
    type OnTimestampSet = ();
    type MinimumPeriod = MinimumPeriod;
    type WeightInfo = ();
}

/// Existential deposit - minimum balance to keep an account alive
pub const EXISTENTIAL_DEPOSIT: u128 = 500;

impl pallet_balances::Config for Runtime {
    type MaxLocks = ConstU32<50>;
    type MaxReserves = ();
    type ReserveIdentifier = [u8; 8];
    type Balance = Balance;
    type RuntimeEvent = RuntimeEvent;
    type DustRemoval = ();
    type ExistentialDeposit = ConstU128<EXISTENTIAL_DEPOSIT>;
    type AccountStore = System;
    type WeightInfo = ();
    type FreezeIdentifier = ();
    type MaxFreezes = ();
    type RuntimeHoldReason = ();
    type RuntimeFreezeReason = ();
    type DoneSlashHandler = ();
}

parameter_types! {
    pub FeeMultiplier: Multiplier = Multiplier::one();
}

impl pallet_transaction_payment::Config for Runtime {
    type RuntimeEvent = RuntimeEvent;
    type OnChargeTransaction = FungibleAdapter<Balances, ()>;
    type OperationalFeeMultiplier = ConstU8<5>;
    type WeightToFee = IdentityFee<Balance>;
    type LengthToFee = IdentityFee<Balance>;
    type FeeMultiplierUpdate = ConstFeeMultiplier<FeeMultiplier>;
    type WeightInfo = ();
}

impl pallet_sudo::Config for Runtime {
    type RuntimeEvent = RuntimeEvent;
    type RuntimeCall = RuntimeCall;
    type WeightInfo = ();
}

impl pallet_insecure_randomness_collective_flip::Config for Runtime {}

// ========================================
// ËTRID CUSTOM PALLETS CONFIGURATION
// ========================================

/// Configure the pallet-accounts (ETR/ETD token system)
impl pallet_accounts::Config for Runtime {
    type RuntimeEvent = RuntimeEvent;
    type Balance = u64;
    type GovernanceOrigin = frame_system::EnsureRoot<AccountId>;
}

/// Configure the pallet-etrid-staking (peer roles staking system)
impl pallet_etrid_staking::Config for Runtime {
    type RuntimeEvent = RuntimeEvent;
    type Currency = Balances;
    type UnbondPeriod = ConstU32<28800>; // ~2 days at 6 second blocks
}

/// Configure the pallet-etwasm-vm (smart contract execution)
impl pallet_etwasm_vm::Config for Runtime {
    type RuntimeEvent = RuntimeEvent;
    type MaxCodeSize = ConstU32<1024>;
<<<<<<< HEAD
    type DefaultGasLimit = ConstU64<1_000_000>; // Default gas limit for contract calls
    type MaxGasLimit = ConstU64<10_000_000>; // Maximum gas limit for contract calls
=======
    type DefaultGasLimit = ConstU64<10_000_000>; // 10 million gas default
    type MaxGasLimit = ConstU64<100_000_000>; // 100 million gas max
>>>>>>> ed898d54
}

/// Configure the pallet-consensus (ASF consensus - Adaptive Scale of Finality)
impl pallet_consensus::Config for Runtime {
    type RuntimeEvent = RuntimeEvent;
    type Currency = Balances;
    type RandomnessSource = RandomnessCollectiveFlip;
    type Time = Timestamp;
    type ValidatorReward = ConstU128<100_000_000_000_000_000_000>; // 0.1 ETR per block
    type MinValidityStake = ConstU128<64_000_000_000_000_000_000_000>; // 64 ETR (Validity Node minimum)
    type CommitteeSize = ConstU32<21>; // 21 PPFA committee members (as per Ivory Papers)
    type EpochDuration = ConstU32<2400>; // 2400 blocks per epoch (~4 hours at 6s blocks)
    type BaseSlotDuration = ConstU64<6000>; // 6 seconds base slot duration (adaptive)
}

/// Configure the pallet-governance (DAO governance)
impl pallet_governance::Config for Runtime {
    type RuntimeEvent = RuntimeEvent;
    type Currency = Balances;
    type Time = Timestamp;
    type ProposalDuration = ConstU64<604_800_000>; // 7 days in milliseconds
    type MinProposalStake = ConstU128<10_000_000_000_000>; // 10 ETR
}

/// Configure the PBC Router (Partition Burst Chain routing)
impl pallet_pbc_router::Config for Runtime {
    type RuntimeEvent = RuntimeEvent;
    type MaxPbcs = ConstU32<12>; // 12 PBCs (one per bridge)
    type MaxPendingMessages = ConstU32<1000>; // Max pending messages per PBC
    type MaxMessageSize = ConstU32<10240>; // 10KB max message size
    type RegisterOrigin = frame_system::EnsureRoot<AccountId>;
    type CollatorOrigin = frame_system::EnsureSigned<AccountId>;
}

// ========================================
// CONSENSUS DAY PALLETS CONFIGURATION
// ========================================

parameter_types! {
    pub const ConsensusDayRegistrationDeposit: Balance = 1_000_000_000_000; // 0.001 ETR
    pub FoundationTreasuryAccount: AccountId = AccountId::from([0u8; 32]);
    pub DirectorAccounts: Vec<AccountId> = vec![]; // To be populated from staking pallet
    pub ValidatorAccounts: Vec<AccountId> = vec![]; // To be populated from staking pallet
    pub VoterAccounts: Vec<AccountId> = vec![]; // To be populated from Consensus Day registration
    pub const AnnualMintCapPercent: u8 = 5; // 5% annual inflation cap
}

/// Configure Consensus Day Proposal System
impl consensus_day_proposal_system::Config for Runtime {
    type RuntimeEvent = RuntimeEvent;
    type Currency = Balances;
    type RegistrationDeposit = ConsensusDayRegistrationDeposit;
}

/// Configure Consensus Day Voting Protocol
impl consensus_day_voting_protocol::Config for Runtime {
    type RuntimeEvent = RuntimeEvent;
}

/// Configure Consensus Day Distribution
impl consensus_day_distribution::Config for Runtime {
    type Currency = Balances;
    type RuntimeEvent = RuntimeEvent;
    type FoundationAccount = FoundationTreasuryAccount;
    type Directors = DirectorAccounts;
    type Validators = ValidatorAccounts;
    type Voters = VoterAccounts;
}

/// Configure Consensus Day Minting Logic
impl consensus_day_minting_logic::Config for Runtime {
    type Currency = Balances;
    type RuntimeEvent = RuntimeEvent;
    type TreasuryAccount = FoundationTreasuryAccount;
    type AnnualMintCapPercent = AnnualMintCapPercent;
}

// ========================================
// TRANSACTION PALLETS CONFIGURATION
// ========================================

/// Configure Transaction Processor
impl pallet_tx_processor::Config for Runtime {
    type RuntimeEvent = RuntimeEvent;
}

// ========================================
// BRIDGE PALLETS CONFIGURATION (12 bridges)
// ========================================

parameter_types! {
    pub const PolygonBridgePalletId: PalletId = PalletId(*b"py/plygn");
    pub const DogeBridgePalletId: PalletId = PalletId(*b"py/dogeb");
    // Bridge authority accounts (use well-known test accounts for now)
    pub BitcoinBridgeAuthority: AccountId = AccountId::from([1u8; 32]);
    pub CardanoBridgeAuthority: AccountId = AccountId::from([2u8; 32]);
    // Doge bridge fee as Perbill (0.1% = 1_000_000 parts per billion)
    pub const DogeBridgeFee: Perbill = Perbill::from_parts(1_000_000);
}

/// Configure Bitcoin Bridge
impl pallet_bitcoin_bridge::Config for Runtime {
    type RuntimeEvent = RuntimeEvent;
    type Currency = Balances;
    type MinConfirmations = ConstU32<6>;
    type MinDepositAmount = ConstU64<1_000_000>; // 0.01 BTC in satoshis
    type MaxDepositAmount = ConstU64<100_000_000_000>; // 1000 BTC in satoshis
    type BridgeAuthority = BitcoinBridgeAuthority;
}

/// Configure Ethereum Bridge
impl eth_bridge::Config for Runtime {
    type RuntimeEvent = RuntimeEvent;
    type Currency = Balances;
    type MinConfirmations = ConstU32<12>;
    type BridgeFeeRate = ConstU32<10>; // 0.1%
    type MaxGasLimit = ConstU64<10_000_000>;
    type MaxDepositsPerAccount = ConstU32<100>;
    type MaxWithdrawalsPerAccount = ConstU32<100>;
}

/// Configure Dogecoin Bridge
impl pallet_doge_bridge::Config for Runtime {
    type RuntimeEvent = RuntimeEvent;
    type Currency = Balances;
    type BridgeFee = DogeBridgeFee;
    type MinBridgeAmount = ConstU128<100_000_000_000>; // 0.1 ETR
    type MaxBridgeAmount = ConstU128<100_000_000_000_000_000>; // 100,000 ETR
    type PalletId = DogeBridgePalletId;
    type DogeConfirmations = ConstU32<6>;
    type DogeConversionRate = ConstU64<1000>; // 1 DOGE = 0.001 ETR
}

/// Configure Stellar (XLM) Bridge
impl stellar_bridge::Config for Runtime {
    type RuntimeEvent = RuntimeEvent;
    type Currency = Balances;
    type MinConfirmations = ConstU32<3>;
    type BridgeFeeRate = ConstU32<10>; // 0.1%
    type MaxDepositsPerAccount = ConstU32<100>;
    type MaxWithdrawalsPerAccount = ConstU32<100>;
}

/// Configure XRP Bridge
impl xrp_bridge::Config for Runtime {
    type RuntimeEvent = RuntimeEvent;
    type Currency = Balances;
    type MinConfirmations = ConstU32<3>;
    type BridgeFeeRate = ConstU32<10>; // 0.1%
    type MaxFeeDrops = ConstU64<1_000_000>; // 1 XRP
    type MaxDepositsPerAccount = ConstU32<100>;
    type MaxWithdrawalsPerAccount = ConstU32<100>;
}

/// Configure Solana Bridge
impl sol_bridge::Config for Runtime {
    type RuntimeEvent = RuntimeEvent;
    type Currency = Balances;
    type MinConfirmations = ConstU32<32>;
    type BridgeFeeRate = ConstU32<10>; // 0.1%
    type MaxPriorityFee = ConstU64<10_000>;
    type MaxComputeUnits = ConstU32<1_400_000>;
    type MaxDepositsPerAccount = ConstU32<100>;
    type MaxWithdrawalsPerAccount = ConstU32<100>;
}

/// Configure Cardano (ADA) Bridge
impl pallet_cardano_bridge::Config for Runtime {
    type RuntimeEvent = RuntimeEvent;
    type Currency = Balances;
    type MinConfirmations = ConstU32<15>;
    type MinDepositAmount = ConstU64<1_000_000>; // 1 ADA in lovelaces
    type MaxDepositAmount = ConstU64<1_000_000_000_000>; // 1,000,000 ADA
    type BridgeAuthority = CardanoBridgeAuthority;
}

/// Configure Chainlink (LINK) Bridge
impl chainlink_bridge::Config for Runtime {
    type RuntimeEvent = RuntimeEvent;
    type Currency = Balances;
    type MinConfirmations = ConstU32<12>;
    type BridgeFeeRate = ConstU32<10>; // 0.1%
    type MaxOracleNodes = ConstU32<100>;
    type MaxDataFeeds = ConstU32<1000>;
    type MaxVRFRequests = ConstU32<1000>;
    type PriceStalenessThreshold = ConstU32<100>; // 100 blocks
}

/// Configure Polygon (MATIC) Bridge
impl polygon_bridge::Config for Runtime {
    type RuntimeEvent = RuntimeEvent;
    type Currency = Balances;
    type MinConfirmations = ConstU32<128>;
    type BridgeFeeRate = ConstU32<10>; // 0.1%
    type MaxGasLimit = ConstU64<10_000_000>;
    type MinBridgeAmount = ConstU128<1_000_000_000_000>; // 0.001 ETR
    type MaxDepositsPerAccount = ConstU32<100>;
    type MaxWithdrawalsPerAccount = ConstU32<100>;
    type PalletId = PolygonBridgePalletId;
}

/// Configure BNB Bridge
impl bnb_bridge::Config for Runtime {
    type RuntimeEvent = RuntimeEvent;
    type Currency = Balances;
    type MinConfirmations = ConstU32<15>;
    type BridgeFeeRate = ConstU32<10>; // 0.1%
    type MaxGasLimit = ConstU64<10_000_000>;
    type MaxGasPrice = ConstU128<100_000_000_000>; // 100 Gwei
    type MaxDepositsPerAccount = ConstU32<100>;
    type MaxWithdrawalsPerAccount = ConstU32<100>;
}

/// Configure Tron (TRX) Bridge
impl trx_bridge::Config for Runtime {
    type RuntimeEvent = RuntimeEvent;
    type Currency = Balances;
    type MinConfirmations = ConstU32<19>;
    type BridgeFeeRate = ConstU32<10>; // 0.1%
    type MaxEnergyLimit = ConstU64<100_000_000>;
    type MaxBandwidth = ConstU64<10_000_000>;
    type MaxDepositsPerAccount = ConstU32<100>;
    type MaxWithdrawalsPerAccount = ConstU32<100>;
}

/// Configure USDT Stablecoin Bridge
impl stablecoin_usdt_bridge::Config for Runtime {
    type RuntimeEvent = RuntimeEvent;
    type Currency = Balances;
    type BridgeFeeRate = ConstU32<5>; // 0.05% for stablecoins
    type MaxDepositsPerAccount = ConstU32<100>;
    type MaxWithdrawalsPerAccount = ConstU32<100>;
}

// ========================================
// EDSC PALLETS CONFIGURATION
// ========================================

/// Configure EDSC Token Pallet
impl pallet_edsc_token::Config for Runtime {
    type RuntimeEvent = RuntimeEvent;
    type MaxSupply = ConstU128<1_000_000_000_000_000_000_000>; // 1 billion EDSC (18 decimals)
    type MinBalance = ConstU128<1_000_000_000_000>; // 0.000001 EDSC minimum
    type WeightInfo = ();
}

/// Configure EDSC Receipts Pallet (SBT registry)
impl pallet_edsc_receipts::Config for Runtime {
    type RuntimeEvent = RuntimeEvent;
    type MaxReceiptsPerWallet = ConstU32<1000>; // Max 1000 receipts per wallet
    type ReceiptExpiryPeriod = ConstU32<5_256_000>; // ~1 year (at 6s blocks)
}

parameter_types! {
    // EDSC Redemption Parameters
    pub const MinRedemptionFee: Permill = Permill::from_parts(2_500); // 0.25%
    pub SafetyMultiplier: FixedU128 = FixedU128::from_rational(12u128, 10u128); // 1.2
    pub const Path1DailyLimit: u128 = 50_000_00; // $50,000 in cents
    pub const Path2DailyLimit: u128 = 25_000_00; // $25,000 in cents
    pub const Path3DailyLimit: u128 = 10_000_00; // $10,000 in cents
    pub const HourlyRedemptionCap: Permill = Permill::from_parts(5_000); // 0.5%
    pub const DailyRedemptionCap: Permill = Permill::from_parts(5_000); // 0.5%
    pub ThrottleRedemptionRatio: FixedU128 = FixedU128::from_rational(105u128, 100u128); // 1.05 = 105%
    pub EmergencyRedemptionRatio: FixedU128 = FixedU128::from_rational(100u128, 100u128); // 1.00 = 100%
    pub const MaxRedemptionQueueSize: u32 = 10_000;
}

/// Configure EDSC Redemption Pallet
impl pallet_edsc_redemption::Config for Runtime {
    type RuntimeEvent = RuntimeEvent;
    type MinRedemptionFee = MinRedemptionFee;
    type SafetyMultiplier = SafetyMultiplier;
    type Path1DailyLimit = Path1DailyLimit;
    type Path2DailyLimit = Path2DailyLimit;
    type Path3DailyLimit = Path3DailyLimit;
    type HourlyRedemptionCap = HourlyRedemptionCap;
    type DailyRedemptionCap = DailyRedemptionCap;
    type ThrottleReserveRatio = ThrottleRedemptionRatio;
    type EmergencyReserveRatio = EmergencyRedemptionRatio;
    type MaxQueueSize = MaxRedemptionQueueSize;
}

parameter_types! {
    // EDSC Oracle Parameters
    pub const PrimaryTwapWindow: u32 = 14_400; // 24 hours (at 6s blocks)
    pub const FallbackTwapWindow: u32 = 100_800; // 7 days (at 6s blocks)
    pub const MinPriceSources: u32 = 5;
    pub const OutlierThreshold: Permill = Permill::from_parts(20_000); // 2%
    pub const StalenessTimeout: u32 = 100; // ~10 minutes
    pub const MaxPriceHistory: u32 = 10_000; // Keep last 10k price points
}

/// Configure EDSC Oracle Pallet
impl pallet_edsc_oracle::Config for Runtime {
    type RuntimeEvent = RuntimeEvent;
    type PriceCallback = EdscRedemption;
    type PrimaryTwapWindow = PrimaryTwapWindow;
    type FallbackTwapWindow = FallbackTwapWindow;
    type MinPriceSources = MinPriceSources;
    type OutlierThreshold = OutlierThreshold;
    type StalenessTimeout = StalenessTimeout;
    type MaxPriceHistory = MaxPriceHistory;
}

parameter_types! {
    // Reserve Vault Parameters
    pub OptimalReserveMin: FixedU128 = FixedU128::from_rational(110u128, 100u128); // 1.10 = 110%
    pub OptimalReserveMax: FixedU128 = FixedU128::from_rational(130u128, 100u128); // 1.30 = 130%
    pub ThrottleReserveRatio: FixedU128 = FixedU128::from_rational(105u128, 100u128); // 1.05 = 105%
    pub EmergencyReserveRatio: FixedU128 = FixedU128::from_rational(100u128, 100u128); // 1.00 = 100%
}

/// Configure Reserve Vault Pallet
impl pallet_reserve_vault::Config for Runtime {
    type RuntimeEvent = RuntimeEvent;
    type OptimalReserveMin = OptimalReserveMin;
    type OptimalReserveMax = OptimalReserveMax;
    type ThrottleReserveRatio = ThrottleReserveRatio;
    type EmergencyReserveRatio = EmergencyReserveRatio;
}

parameter_types! {
    // Custodian Registry Parameters
    pub const MinCustodianBond: Balance = 100_000_000_000_000_000_000_000; // 100,000 ETR
    pub const AttestationFrequency: u32 = 1_314_000; // ~3 months (at 6s blocks)
    pub const MaxMissedAttestations: u32 = 2;
    pub const CustodianSlashPercentage: Permill = Permill::from_percent(50); // 50% slash for non-compliance
}

/// Configure Custodian Registry Pallet
impl pallet_custodian_registry::Config for Runtime {
    type RuntimeEvent = RuntimeEvent;
    type Currency = Balances;
    type MinBondAmount = MinCustodianBond;
    type AttestationFrequency = AttestationFrequency;
    type MaxMissedAttestations = MaxMissedAttestations;
    type SlashPercentage = CustodianSlashPercentage;
}

// Reserve Oracle Configuration (FlareChain - aggregates reserve data)
parameter_types! {
    pub const OracleSnapshotInterval: u32 = 100;  // Create snapshot every 100 blocks (~10 minutes)
    pub const MaxOracleSnapshots: u32 = 10_000;  // Max stored snapshots
    pub const ReserveOracleOptimalMin: u16 = 11000;  // 110% (11000 basis points)
    pub const ReserveOracleOptimalMax: u16 = 13000;  // 130% (13000 basis points)
    pub const ReserveOracleThrottleThreshold: u16 = 10500;  // 105% (10500 basis points)
    pub const ReserveOracleCriticalThreshold: u16 = 10000;  // 100% (10000 basis points)
    pub const MaxOraclePriceStaleness: u32 = 1000;  // Max blocks before price is stale
}

impl pallet_reserve_oracle::Config for Runtime {
    type RuntimeEvent = RuntimeEvent;
    type SnapshotInterval = OracleSnapshotInterval;
    type MaxSnapshots = MaxOracleSnapshots;
    type ReserveOptimalMin = ReserveOracleOptimalMin;
    type ReserveOptimalMax = ReserveOracleOptimalMax;
    type ReserveThrottleThreshold = ReserveOracleThrottleThreshold;
    type ReserveCriticalThreshold = ReserveOracleCriticalThreshold;
    type MaxPriceStaleness = MaxOraclePriceStaleness;
}

// XCM Bridge Configuration (Cross-chain messaging with PBC-EDSC)
parameter_types! {
    pub const FlareChainMaxPayloadSize: u32 = 1024;  // Max message size (bytes)
    pub const FlareChainMessageTimeout: u32 = 1_000;  // Message expiry (blocks)
    pub const FlareChainMaxPendingMessages: u32 = 1_000;  // Max queue size
    pub const FlareChainIdentifier: pallet_xcm_bridge::ChainId = pallet_xcm_bridge::ChainId::FlareChain;
}

impl pallet_xcm_bridge::Config for Runtime {
    type RuntimeEvent = RuntimeEvent;
    type MaxPayloadSize = FlareChainMaxPayloadSize;
    type MessageTimeout = FlareChainMessageTimeout;
    type MaxPendingMessages = FlareChainMaxPendingMessages;
    type ChainIdentifier = FlareChainIdentifier;
}

// ════════════════════════════════════════════════════════════════════════════
// Phase 3: External Bridge Protocol (CCTP-style)
// ════════════════════════════════════════════════════════════════════════════

parameter_types! {
    pub const FlareTokenMessengerMaxMessageBodySize: u32 = 512;
    pub const FlareTokenMessengerMaxBurnAmount: u128 = 1_000_000_000_000_000_000_000_000;  // 1M EDSC per tx
    pub const FlareTokenMessengerDailyBurnCap: u128 = 10_000_000_000_000_000_000_000_000;  // 10M EDSC per day
    pub const FlareTokenMessengerMessageTimeout: u32 = 1000;
}

impl pallet_edsc_bridge_token_messenger::Config for Runtime {
    type RuntimeEvent = RuntimeEvent;
    type MaxMessageBodySize = FlareTokenMessengerMaxMessageBodySize;
    type MaxBurnAmount = FlareTokenMessengerMaxBurnAmount;
    type DailyBurnCap = FlareTokenMessengerDailyBurnCap;
    type MessageTimeout = FlareTokenMessengerMessageTimeout;
}

parameter_types! {
    pub const FlareMaxAttesters: u32 = 100;  // Maximum registered attesters
    pub const FlareMaxAttestersPerMessage: u32 = 10;  // Maximum signatures per message
    pub const FlareMinSignatureThreshold: u32 = 3;  // Default M-of-N (3-of-5)
    pub const FlareAttestationMaxAge: u32 = 1000;  // 1000 blocks (~100 minutes)
}

impl pallet_edsc_bridge_attestation::Config for Runtime {
    type RuntimeEvent = RuntimeEvent;
    type MaxAttesters = FlareMaxAttesters;
    type MaxAttestersPerMessage = FlareMaxAttestersPerMessage;
    type MinSignatureThreshold = FlareMinSignatureThreshold;
    type AttestationMaxAge = FlareAttestationMaxAge;
}

// ═══════════════════════════════════════════════════════════════════════════════
// ASF CONSENSUS PALLETS
// ═══════════════════════════════════════════════════════════════════════════════

parameter_types! {
    pub const MaxCommitteeSize: u32 = 100;
    pub const MinValidatorStake: u128 = 1_000_000_000_000_000_000; // 1 ËTRID
}

impl pallet_validator_committee::Config for Runtime {
    type RuntimeEvent = RuntimeEvent;
    type MaxCommitteeSize = MaxCommitteeSize;
    type MinValidatorStake = MinValidatorStake;
}

// Create the runtime by composing the FRAME pallets that were previously configured.
construct_runtime!(
    pub struct Runtime {
        System: frame_system,
        Timestamp: pallet_timestamp,
        Grandpa: pallet_grandpa,
        Balances: pallet_balances,
        TransactionPayment: pallet_transaction_payment,
        Sudo: pallet_sudo,
        RandomnessCollectiveFlip: pallet_insecure_randomness_collective_flip,

        // Ëtrid custom pallets
        Accounts: pallet_accounts,
        EtwasmVM: pallet_etwasm_vm,
        Consensus: pallet_consensus,
        Governance: pallet_governance,
        PbcRouter: pallet_pbc_router,

        // Staking pallets
        EtridStaking: pallet_etrid_staking,

        // Consensus Day pallets
        ConsensusDayProposalSystem: consensus_day_proposal_system,
        ConsensusDayVotingProtocol: consensus_day_voting_protocol,
        ConsensusDayDistribution: consensus_day_distribution,
        ConsensusDayMintingLogic: consensus_day_minting_logic,

        // Transaction pallets
        TxProcessor: pallet_tx_processor,

        // Bridge pallets (12 bridges for multichain support)
        BitcoinBridge: pallet_bitcoin_bridge,
        EthereumBridge: eth_bridge,
        DogeBridge: pallet_doge_bridge,
        StellarBridge: stellar_bridge,
        XrpBridge: xrp_bridge,
        SolanaBridge: sol_bridge,
        CardanoBridge: pallet_cardano_bridge,
        ChainlinkBridge: chainlink_bridge,
        PolygonBridge: polygon_bridge,
        BnbBridge: bnb_bridge,
        TronBridge: trx_bridge,
        UsdtBridge: stablecoin_usdt_bridge,

        // EDSC pallets (Ëtrid Dollar Stablecoin system)
        EdscToken: pallet_edsc_token,
        EdscReceipts: pallet_edsc_receipts,
        EdscRedemption: pallet_edsc_redemption,
        EdscOracle: pallet_edsc_oracle,
        ReserveVault: pallet_reserve_vault,
        CustodianRegistry: pallet_custodian_registry,
        ReserveOracle: pallet_reserve_oracle,
        XcmBridge: pallet_xcm_bridge,

        // Phase 3: External Bridge Protocol (CCTP-style)
        TokenMessenger: pallet_edsc_bridge_token_messenger,
        BridgeAttestation: pallet_edsc_bridge_attestation,

        // ASF Consensus pallets
        ValidatorCommittee: pallet_validator_committee,
    }
);

/// The address format for describing accounts.
pub type Address = sp_runtime::MultiAddress<AccountId, ()>;
/// Block header type as expected by this runtime.
pub type Header = generic::Header<BlockNumber, BlakeTwo256>;
/// Block type as expected by this runtime.
pub type Block = generic::Block<Header, UncheckedExtrinsic>;
/// The SignedExtension to the basic transaction logic.
pub type SignedExtra = (
    frame_system::CheckNonZeroSender<Runtime>,
    frame_system::CheckSpecVersion<Runtime>,
    frame_system::CheckTxVersion<Runtime>,
    frame_system::CheckGenesis<Runtime>,
    frame_system::CheckEra<Runtime>,
    frame_system::CheckNonce<Runtime>,
    frame_system::CheckWeight<Runtime>,
    pallet_transaction_payment::ChargeTransactionPayment<Runtime>,
);

/// Unchecked extrinsic type as expected by this runtime.
pub type UncheckedExtrinsic =
    generic::UncheckedExtrinsic<Address, RuntimeCall, Signature, SignedExtra>;
/// The payload being signed in transactions.
pub type SignedPayload = generic::SignedPayload<RuntimeCall, SignedExtra>;
/// Executive: handles dispatch to the various modules.
pub type Executive = frame_executive::Executive<
    Runtime,
    Block,
    frame_system::ChainContext<Runtime>,
    Runtime,
    AllPalletsWithSystem,
>;

/// Alias to 512-bit hash when used in the context of a transaction signature on the chain.
pub type Signature = MultiSignature;

/// Some way of identifying an account on the chain. We intentionally make it equivalent
/// to the public key of our transaction signing scheme.
pub type AccountId = <<Signature as Verify>::Signer as IdentifyAccount>::AccountId;

/// Balance of an account.
pub type Balance = u128;

/// Index of a transaction in the chain.
pub type Nonce = u32;

/// A hash of some data used by the chain.
pub type Hash = sp_core::H256;

/// An index to a block.
pub type BlockNumber = u32;

/// The weights we use.
const NORMAL_DISPATCH_RATIO: sp_runtime::Perbill = sp_runtime::Perbill::from_percent(75);
const BLOCK_EXECUTION_WEIGHT: Weight = Weight::from_parts(5_000_000_000, 0);
const EXTRINSIC_BASE_WEIGHT: Weight = Weight::from_parts(125_000_000, 0);

#[cfg(feature = "std")]
pub fn wasm_binary_unwrap() -> &'static [u8] {
    WASM_BINARY.expect(
        "Development wasm binary is not available. This means the client is built with \
         `SKIP_WASM_BUILD` flag and it is only usable for production chains. Please rebuild with \
         the flag disabled.",
    )
}

impl_runtime_apis! {
    impl sp_api::Core<Block> for Runtime {
        fn version() -> RuntimeVersion {
            VERSION
        }

        fn execute_block(block: Block) {
            Executive::execute_block(block);
        }

        fn initialize_block(header: &<Block as BlockT>::Header) -> sp_runtime::ExtrinsicInclusionMode {
            Executive::initialize_block(header)
        }
    }

    impl sp_api::Metadata<Block> for Runtime {
        fn metadata() -> OpaqueMetadata {
            OpaqueMetadata::new(Runtime::metadata().into())
        }

        fn metadata_at_version(version: u32) -> Option<OpaqueMetadata> {
            Runtime::metadata_at_version(version)
        }

        fn metadata_versions() -> sp_std::vec::Vec<u32> {
            Runtime::metadata_versions()
        }
    }

    impl sp_block_builder::BlockBuilder<Block> for Runtime {
        fn apply_extrinsic(extrinsic: <Block as BlockT>::Extrinsic) -> ApplyExtrinsicResult {
            Executive::apply_extrinsic(extrinsic)
        }

        fn finalize_block() -> <Block as BlockT>::Header {
            Executive::finalize_block()
        }

        fn inherent_extrinsics(data: sp_inherents::InherentData) -> Vec<<Block as BlockT>::Extrinsic> {
            data.create_extrinsics()
        }

        fn check_inherents(
            block: Block,
            data: sp_inherents::InherentData,
        ) -> sp_inherents::CheckInherentsResult {
            data.check_extrinsics(&block)
        }
    }

    impl sp_transaction_pool::runtime_api::TaggedTransactionQueue<Block> for Runtime {
        fn validate_transaction(
            source: TransactionSource,
            tx: <Block as BlockT>::Extrinsic,
            block_hash: <Block as BlockT>::Hash,
        ) -> TransactionValidity {
            Executive::validate_transaction(source, tx, block_hash)
        }
    }

    impl sp_offchain::OffchainWorkerApi<Block> for Runtime {
        fn offchain_worker(header: &<Block as BlockT>::Header) {
            Executive::offchain_worker(header)
        }
    }

    impl sp_session::SessionKeys<Block> for Runtime {
        fn generate_session_keys(seed: Option<Vec<u8>>) -> Vec<u8> {
            opaque::SessionKeys::generate(seed)
        }

        fn decode_session_keys(
            encoded: Vec<u8>,
        ) -> Option<Vec<(Vec<u8>, KeyTypeId)>> {
            opaque::SessionKeys::decode_into_raw_public_keys(&encoded)
        }
    }

    impl sp_consensus_grandpa::GrandpaApi<Block> for Runtime {
        fn grandpa_authorities() -> sp_consensus_grandpa::AuthorityList {
            Grandpa::grandpa_authorities()
        }

        fn current_set_id() -> sp_consensus_grandpa::SetId {
            Grandpa::current_set_id()
        }

        fn submit_report_equivocation_unsigned_extrinsic(
            _equivocation_proof: sp_consensus_grandpa::EquivocationProof<
                <Block as BlockT>::Hash,
                NumberFor<Block>,
            >,
            _key_owner_proof: sp_consensus_grandpa::OpaqueKeyOwnershipProof,
        ) -> Option<()> {
            None
        }

        fn generate_key_ownership_proof(
            _set_id: sp_consensus_grandpa::SetId,
            _authority_id: GrandpaId,
        ) -> Option<sp_consensus_grandpa::OpaqueKeyOwnershipProof> {
            None
        }
    }

    impl frame_system_rpc_runtime_api::AccountNonceApi<Block, AccountId, Nonce> for Runtime {
        fn account_nonce(account: AccountId) -> Nonce {
            System::account_nonce(account)
        }
    }

    impl pallet_transaction_payment_rpc_runtime_api::TransactionPaymentApi<Block, Balance> for Runtime {
        fn query_info(
            uxt: <Block as BlockT>::Extrinsic,
            len: u32,
        ) -> pallet_transaction_payment_rpc_runtime_api::RuntimeDispatchInfo<Balance> {
            TransactionPayment::query_info(uxt, len)
        }
        fn query_fee_details(
            uxt: <Block as BlockT>::Extrinsic,
            len: u32,
        ) -> pallet_transaction_payment::FeeDetails<Balance> {
            TransactionPayment::query_fee_details(uxt, len)
        }
        fn query_weight_to_fee(weight: Weight) -> Balance {
            TransactionPayment::weight_to_fee(weight)
        }
        fn query_length_to_fee(length: u32) -> Balance {
            TransactionPayment::length_to_fee(length)
        }
    }

    // ASF Consensus Runtime APIs
    impl pallet_validator_committee_runtime_api::ValidatorCommitteeApi<Block> for Runtime {
        fn validator_committee() -> sp_std::vec::Vec<pallet_validator_committee_runtime_api::ValidatorInfo> {
            ValidatorCommittee::get_committee()
        }

        fn validator_info(validator_id: pallet_validator_committee_runtime_api::ValidatorId) -> Option<pallet_validator_committee_runtime_api::ValidatorInfo> {
            ValidatorCommittee::get_validator(&validator_id)
        }

        fn is_validator_active(validator_id: pallet_validator_committee_runtime_api::ValidatorId) -> bool {
            ValidatorCommittee::is_validator_active(&validator_id)
        }

        fn current_epoch() -> u64 {
            ValidatorCommittee::get_current_epoch()
        }

        fn committee_size_limit() -> u32 {
            ValidatorCommittee::committee_size_limit()
        }

        fn next_epoch_start() -> u32 {
            ValidatorCommittee::next_epoch_start()
        }

        fn next_epoch_validators() -> sp_std::vec::Vec<pallet_validator_committee_runtime_api::ValidatorInfo> {
            ValidatorCommittee::get_next_epoch_validators()
        }

        fn is_proposer_authorized(
            block_number: u32,
            ppfa_index: u32,
            proposer_id: pallet_validator_committee_runtime_api::ValidatorId,
        ) -> bool {
            ValidatorCommittee::is_proposer_authorized(block_number, ppfa_index, &proposer_id)
        }

        fn epoch_duration() -> u32 {
            ValidatorCommittee::get_epoch_duration()
        }
    }

    impl sp_genesis_builder::GenesisBuilder<Block> for Runtime {
        fn build_state(config: Vec<u8>) -> sp_genesis_builder::Result {
            frame_support::genesis_builder_helper::build_state::<RuntimeGenesisConfig>(config)
        }

        fn get_preset(id: &Option<sp_genesis_builder::PresetId>) -> Option<Vec<u8>> {
            frame_support::genesis_builder_helper::get_preset::<RuntimeGenesisConfig>(id, |name| {
                match name.as_ref() {
                    sp_genesis_builder::DEV_RUNTIME_PRESET => {
                        Some(include_bytes!("../presets/development.json").to_vec())
                    },
                    sp_genesis_builder::LOCAL_TESTNET_RUNTIME_PRESET => {
                        Some(include_bytes!("../presets/local_testnet.json").to_vec())
                    },
                    _ => None,
                }
            })
        }

        fn preset_names() -> Vec<sp_genesis_builder::PresetId> {
            vec![
                sp_genesis_builder::DEV_RUNTIME_PRESET.into(),
                sp_genesis_builder::LOCAL_TESTNET_RUNTIME_PRESET.into(),
            ]
        }
    }

    #[cfg(feature = "try-runtime")]
    impl frame_try_runtime::TryRuntime<Block> for Runtime {
        fn on_runtime_upgrade(checks: frame_try_runtime::UpgradeCheckSelect) -> (Weight, Weight) {
            let weight = Executive::try_runtime_upgrade(checks).unwrap();
            (weight, RuntimeBlockWeights::get().max_block)
        }

        fn execute_block(
            block: Block,
            state_root_check: bool,
            signature_check: bool,
            select: frame_try_runtime::TryStateSelect,
        ) -> Weight {
            Executive::try_execute_block(block, state_root_check, signature_check, select).unwrap()
        }
    }

    // ═══════════════════════════════════════════════════════════════════════════════
    #[cfg(feature = "runtime-benchmarks")]
    impl frame_benchmarking::Benchmark<Block> for Runtime {
        fn benchmark_metadata(extra: bool) -> (
            Vec<frame_benchmarking::BenchmarkList>,
            Vec<frame_support::traits::StorageInfo>,
        ) {
            use frame_benchmarking::{baseline, Benchmarking, BenchmarkList};
            use frame_support::traits::StorageInfoTrait;
            use frame_system_benchmarking::Pallet as SystemBench;
            use baseline::Pallet as BaselineBench;

            let mut list = Vec::<BenchmarkList>::new();
            list_benchmarks!(list, extra);

            let storage_info = AllPalletsWithSystem::storage_info();

            (list, storage_info)
        }

        fn dispatch_benchmark(
            config: frame_benchmarking::BenchmarkConfig
        ) -> Result<Vec<frame_benchmarking::BenchmarkBatch>, sp_runtime::RuntimeString> {
            use frame_benchmarking::{baseline, Benchmarking, BenchmarkBatch};
            use sp_storage::TrackedStorageKey;
            use frame_system_benchmarking::Pallet as SystemBench;
            use baseline::Pallet as BaselineBench;

            impl frame_system_benchmarking::Config for Runtime {}
            impl baseline::Config for Runtime {}

            use frame_support::traits::WhitelistedStorageKeys;
            let whitelist: Vec<TrackedStorageKey> = AllPalletsWithSystem::whitelisted_storage_keys();

            let mut batches = Vec::<BenchmarkBatch>::new();
            let params = (&config, &whitelist);
            add_benchmarks!(params, batches);

            Ok(batches)
        }
    }
}<|MERGE_RESOLUTION|>--- conflicted
+++ resolved
@@ -74,15 +74,7 @@
     authoring_version: 1,
     spec_version: 100,
     impl_version: 1,
-    apis: sp_version::create_apis_vec![[
-        BLOCK_BUILDER,
-        TRANSACTION_PAYMENT_API,
-        ACCOUNT_NONCE_API,
-        METADATA,
-        OFFCHAIN_WORKER_API,
-        SESSION_KEYS,
-        GRANDPA_API,
-    ]],
+    apis: RUNTIME_API_VERSIONS,
     transaction_version: 1,
     system_version: 1,
 };
@@ -102,7 +94,7 @@
 /// We allow for 2 seconds of compute with a 6 second average block time.
 const MAXIMUM_BLOCK_WEIGHT: Weight = Weight::from_parts(
     WEIGHT_REF_TIME_PER_SECOND * 2,
-    core::u64::MAX,
+    u64::MAX,
 );
 /// Maximum length of block.
 const MAXIMUM_BLOCK_LENGTH: u32 = 5 * 1024 * 1024;
@@ -241,13 +233,8 @@
 impl pallet_etwasm_vm::Config for Runtime {
     type RuntimeEvent = RuntimeEvent;
     type MaxCodeSize = ConstU32<1024>;
-<<<<<<< HEAD
-    type DefaultGasLimit = ConstU64<1_000_000>; // Default gas limit for contract calls
-    type MaxGasLimit = ConstU64<10_000_000>; // Maximum gas limit for contract calls
-=======
     type DefaultGasLimit = ConstU64<10_000_000>; // 10 million gas default
     type MaxGasLimit = ConstU64<100_000_000>; // 100 million gas max
->>>>>>> ed898d54
 }
 
 /// Configure the pallet-consensus (ASF consensus - Adaptive Scale of Finality)
